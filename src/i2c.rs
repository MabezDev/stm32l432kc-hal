--- conflicted
+++ resolved
@@ -3,6 +3,8 @@
 use crate::gpio::{Alternate, OpenDrain, Output, AF4};
 use crate::hal::blocking::i2c::{Read, Write, WriteRead};
 use crate::rcc::{Clocks, APB1R1};
+#[cfg(feature = "stm32l4x5")]
+use crate::stm32::I2C3;
 use crate::stm32::{i2c1, I2C1, I2C2};
 use crate::time::Hertz;
 use cast::u8;
@@ -75,8 +77,8 @@
         use StartCondition::*;
         match self {
             FirstAndLast => w.start().start().autoend().automatic(),
-            First => w.start().start().reload().not_competed(),
-            Middle => w.start().no_start().reload().not_competed(),
+            First => w.start().start().reload().not_completed(),
+            Middle => w.start().no_start().reload().not_completed(),
             Last => w.start().no_start().autoend().automatic(),
         }
     }
@@ -105,19 +107,11 @@
             None => {
                 self.current_length.replace(chunk_len);
                 First
-<<<<<<< HEAD
             }
             Some(len) if *len + chunk_len < total_len => {
                 *len += chunk_len;
                 Middle
             }
-=======
-            }
-            Some(len) if *len + chunk_len < total_len => {
-                *len += chunk_len;
-                Middle
-            }
->>>>>>> 3fb9920c
             Some(_) => Last,
         }
     }
@@ -310,7 +304,6 @@
 
         // Read data from RXDR
         Ok(self.rxdr.read().rxdata().bits())
-<<<<<<< HEAD
     }
 }
 
@@ -324,21 +317,6 @@
     }
 }
 
-=======
-    }
-}
-
-/// Clean up register state.
-impl<'a> Drop for Rx<'a> {
-    fn drop(&mut self) {
-        if self.aborted {
-            // Clear NACKF Flag
-            self.master.icr.write(|w| w.nackcf().clear());
-        }
-    }
-}
-
->>>>>>> 3fb9920c
 impl<'a> Read for Rx<'a> {
     type Error = Error;
 
@@ -561,11 +539,4 @@
 pins!(I2C2, AF4, SCL: [PB13], SDA: [PB14]);
 
 #[cfg(feature = "stm32l4x5")]
-pins!(I2C3, AF4, SCL: [PC0], SDA: [PC1]);
-
-#[cfg(feature = "stm32l4x5")]
-use crate::stm32::I2C3;
-#[cfg(feature = "stm32l4x5")]
-hal! {
-    I2C3: (i2c3, i2c3en, i2c3rst),
-}+pins!(I2C3, AF4, SCL: [PC0], SDA: [PC1]);